--- conflicted
+++ resolved
@@ -1,10 +1,6 @@
 module github.com/rancher/cli
 
-<<<<<<< HEAD
-go 1.19
-=======
 go 1.20
->>>>>>> a12fd3b5
 
 replace k8s.io/client-go => k8s.io/client-go v0.20.1
 
